--- conflicted
+++ resolved
@@ -29,11 +29,10 @@
           "New odom reading occured earlier then previous reading");
     }
 
-    T = T *
-        Transform(kindr::minimal::RotationQuaternion(kindr::minimal::AngleAxis(
-                      time_diff * average_angular_velocity, 0.0, 0.0, 1.0)),
-                  kindr::minimal::Position(time_diff * average_linear_velocity,
-                                           0, 0));
+    T = T * Transform(
+                Transform::Rotation(AngleAxis(
+                    time_diff * average_angular_velocity, 0.0, 0.0, 1.0)),
+                Transform::Position(time_diff * average_linear_velocity, 0, 0));
   }
 
   data_.emplace_back(timestamp_us, T);
@@ -93,8 +92,15 @@
   odom_transform_set_ = true;
 }
 
-void Scan::getTimeAlignedPointcloud(const Transform& T_o_l, Pointcloud* pointcloud) const {
-
+const Transform& Scan::getOdomTransform() const{
+  if(!odom_transform_set_){
+    throw std::runtime_error("Attempted to get odom transform before it was set");
+  }
+  return T_o0_ot_.front();
+}
+
+void Scan::getTimeAlignedPointcloud(const Transform& T_o_l,
+                                    Pointcloud* pointcloud) const {
   for (size_t i = 0; i < raw_points_.size(); ++i) {
     Transform T_o_lt = T_o0_ot_[i] * T_o_l;
 
@@ -105,20 +111,13 @@
   }
 }
 
-Lidar::Lidar(const LidarId& lidar_id, const double min_point_dist,
-             const double max_point_dist)
+Lidar::Lidar(const LidarId& lidar_id, const Scalar& min_point_dist,
+             const Scalar& max_point_dist)
     : lidar_id_(lidar_id),
       max_point_dist_(max_point_dist),
       min_point_dist_(min_point_dist){};
 
-size_t Lidar::getNumberOfScans() const { return scans_.size(); }
-
-const Scan& Lidar::getScan(size_t idx) const {
-  if (idx >= scans_.size()) {
-    throw std::runtime_error("Scan index is out of bounds");
-  }
-  return scans_[idx];
-}
+const size_t Lidar::getNumberOfScans() const { return scans_.size(); }
 
 const LidarId& Lidar::getId() const { return lidar_id_; }
 
@@ -150,33 +149,17 @@
   scans_.push_back(pointcloud_filtered);
 }
 
-<<<<<<< HEAD
-void Lidar::saveCombinedPointcloud(const std::string& file_path) {
+void Lidar::getCombinedPointcloud(Pointcloud* pointcloud) const {
+  for (const Scan& scan : scans_) {
+    scan.getTimeAlignedPointcloud(
+        scan.getOdomTransform() * getOdomLidarTransform(), pointcloud);
+  }
+}
+
+void Lidar::saveCombinedPointcloud(const std::string& file_path) const {
   Pointcloud combined;
 
-  for (Scan& scan : scans_) {
-    Pointcloud tformed_scan =
-        scan.getTimeAlignedPointcloud(getOdomLidarTransform());
-=======
-void getCombinedPointcloud(Pointcloud* pointcloud) const{
-
-  for(Scan& scan: scans_){
-    scan.getTimeAlignedPointcloud(scan.getOdomTransform() * getOdomLidarTransform(), &pointcloud);
-  }
-
-}
->>>>>>> 001405ba
-
-void Lidar::saveCombinedPointcloud(const std::string& file_path) {
-  Pointcloud combined;
-
-<<<<<<< HEAD
-  pcl::transformPointCloud(
-      combined, combined,
-      getOdomLidarTransform().cast<float>().getTransformationMatrix());
-=======
-  getCombinedPointcloud(combined);
->>>>>>> 001405ba
+  getCombinedPointcloud(&combined);
 
   pcl::PLYWriter writer;
   writer.write(file_path, combined, true);
@@ -193,9 +176,15 @@
 
 const Transform& Lidar::getOdomLidarTransform() const { return T_o_l_; }
 
-size_t Lidars::getNumberOfLidars() const { return lidar_vector_.size(); }
-
-bool Lidars::hasAtleastNScans(const size_t n) const {
+const size_t LidarArray::getNumberOfLidars() const{
+  return lidar_vector_.size();
+}
+
+const Lidar& LidarArray::getLidar(const LidarId& lidar_id) const{
+  return lidar_vector_[id_to_idx_map_.at(lidar_id)];
+}
+
+bool LidarArray::hasAtleastNScans(const size_t n) const {
   if (lidar_vector_.empty()) {
     return false;
   }
@@ -207,8 +196,8 @@
   return true;
 }
 
-void Lidars::addPointcloud(const LidarId& lidar_id,
-                           const Pointcloud& pointcloud) {
+void LidarArray::addPointcloud(const LidarId& lidar_id,
+                               const Pointcloud& pointcloud) {
   if (id_to_idx_map_.count(lidar_id) == 0) {
     lidar_vector_.emplace_back(lidar_id, 2.0, 20.0);
     id_to_idx_map_[lidar_id] = lidar_vector_.size() - 1;
@@ -216,6 +205,20 @@
   lidar_vector_[id_to_idx_map_.at(lidar_id)].addPointcloud(pointcloud);
 }
 
-std::vector<Lidar>& Lidars::getLidarVector() { return lidar_vector_; }
-
-const std::vector<const Lidar>& Lidars::getLidarVector() { return lidar_vector_; }+void LidarArray::getCombinedPointcloud(Pointcloud* pointcloud) const {
+  for (const Lidar& lidar : lidar_vector_) {
+    lidar.getCombinedPointcloud(pointcloud);
+  }
+}
+
+std::vector<Lidar>& LidarArray::getLidarVector() { return lidar_vector_; }
+
+const std::vector<Lidar>& LidarArray::getLidarVector() const {
+  return lidar_vector_;
+}
+
+void LidarArray::setOdomOdomTransforms(const Odom& odom) {
+  for (Lidar& lidar : lidar_vector_) {
+    lidar.setOdomOdomTransforms(odom);
+  }
+}